--- conflicted
+++ resolved
@@ -202,47 +202,6 @@
           temperature: 0.7,
         },
       });
-
-<<<<<<< HEAD
-      // FIXED: Use the same pattern as geminiService.ts
-      const content = this.extractTextFromGeminiResponse(result);
-
-      if (!content) {
-        throw new Error('Empty response from AI service');
-      }
-
-=======
-      // FIXED: Use the correct way to extract text from Gemini API response
-      let content: string = '';
-      
-      // Method 1: Try the text property directly (most common)
-      if (result.response && result.response.text) {
-        content = typeof result.response.text === 'function' ? result.response.text() : result.response.text;
-      }
-      // Method 2: Try candidates structure
-      else if (result.response && result.response.candidates && result.response.candidates[0]) {
-        const candidate = result.response.candidates[0];
-        if (candidate.content && candidate.content.parts && candidate.content.parts[0]) {
-          content = candidate.content.parts[0].text || '';
-        }
-      }
-      // Method 3: Direct text access (newer SDK versions)
-      else if (result.text) {
-        content = typeof result.text === 'function' ? result.text() : result.text;
-      }
-      // Method 4: Fallback to response text
-      else if ((result as any).response?.text) {
-        const responseText = (result as any).response.text;
-        content = typeof responseText === 'function' ? responseText() : responseText;
-      }
-
-      content = content.trim();
-
-      if (!content) {
-        throw new Error('Empty response from AI service');
-      }
-
->>>>>>> 6675310c
       // High confidence since we're using fact-checked data
       const confidence = 0.9;
 
@@ -250,100 +209,6 @@
     } catch (error) {
       console.error('Error calling Gemini API:', error);
       throw new Error(`Failed to get response from AI service: ${error.message}`);
-<<<<<<< HEAD
-    }
-  }
-
-  // Use the same extraction method as in geminiService.ts
-  private extractTextFromGeminiResponse(result: any): string {
-    console.log('Gemini API raw response structure:', Object.keys(result || {}));
-
-    if (!result) {
-        throw new Error('No response from AI model');
-    }
-
-    let responseText: string = '';
-
-    try {
-        // Method 1: New @google/genai SDK - text() method
-        if (typeof result.text === 'function') {
-            responseText = result.text();
-            console.log('Used result.text() method');
-        }
-        // Method 2: Old SDK - direct text property
-        else if (typeof result.text === 'string') {
-            responseText = result.text;
-            console.log('Used result.text property');
-        }
-        // Method 3: Candidates structure (common in Google AI APIs)
-        else if (result.candidates && Array.isArray(result.candidates) && result.candidates.length > 0) {
-            const candidate = result.candidates[0];
-            if (candidate.content && candidate.content.parts && Array.isArray(candidate.content.parts)) {
-                responseText = candidate.content.parts.map((part: any) => part.text || '').join('');
-                console.log('Used candidates structure');
-            }
-        }
-        // Method 4: Direct content extraction
-        else if (result.content) {
-            if (typeof result.content === 'string') {
-                responseText = result.content;
-            } else if (result.content.parts && Array.isArray(result.content.parts)) {
-                responseText = result.content.parts.map((part: any) => part.text || '').join('');
-            }
-            console.log('Used content structure');
-        }
-        // Method 5: Last resort - stringify and try to extract JSON
-        else {
-            const stringified = JSON.stringify(result);
-            console.log('Response structure not recognized, raw response:', stringified.substring(0, 500));
-
-            // Try to find JSON in the stringified response
-            const jsonMatch = stringified.match(/\{.*\}/);
-            if (jsonMatch) {
-                responseText = jsonMatch[0];
-                console.log('Extracted JSON from stringified response');
-            } else {
-                responseText = stringified;
-            }
-        }
-    } catch (error) {
-        console.error('Error extracting text from response:', error);
-        responseText = JSON.stringify(result);
-=======
->>>>>>> 6675310c
-    }
-
-    if (!responseText || responseText.trim() === '') {
-        console.error('Empty response after all extraction attempts');
-        throw new Error('Empty response from AI model after trying all extraction methods');
-    }
-
-    console.log('Extracted response text (first 200 chars):', responseText.substring(0, 200));
-    return responseText.trim();
-  }
-
-  private getMaxTokens(outputLength: EditorConfig['expectedOutputLength']): number {
-    switch (outputLength) {
-      case 'preserve': return 2000;
-      case 'expand': return 4000;
-      case 'comprehensive': return 8000;
-      default: return 2000;
-    }
-  }
-
-  private analyzeChanges(originalText: string, editedText: string): ContentChange[] {
-    const changes: ContentChange[] = [];
-
-    // Simple change detection
-    if (originalText !== editedText) {
-      // Basic word count comparison
-      const originalWords = originalText.split(/\s+/).length;
-      const editedWords = editedText.split(/\s+/).length;
-<<<<<<< HEAD
-
-=======
-      
->>>>>>> 6675310c
       if (editedWords > originalWords * 1.2) {
         changes.push({
           type: 'addition',

--- conflicted
+++ resolved
@@ -11,15 +11,6 @@
   FactCheckSegment,
   FactCheckAnalysis,
 } from '@/types/advancedEditor';
-<<<<<<< HEAD
-import { getApiKeys } from './apiKeyService';
-import { EnhancedFactCheckService } from './EnhancedFactCheckService.js';
-=======
-// FIX: Corrected the import path to match the lowercase filename.
-import { EnhancedFactCheckService } from './enhancedFactCheckService';
-import { vertexAiService } from './vertexAiService';
-import { logger } from '../utils/logger';
->>>>>>> 194a4d31
 
 export class AutoEditorIntegrationService {
   private static instance: AutoEditorIntegrationService;
